--- conflicted
+++ resolved
@@ -57,12 +57,8 @@
     val interrupts = Vec(c.nExtInterrupts, Bool()).asInput
     val debug = new DebugBusIO()(p).flip
     val clint = Vec(c.nTiles, new CoreplexLocalInterrupts).asInput
-<<<<<<< HEAD
     val success = Bool(OUTPUT)
-=======
-    val success: Option[Bool] = hasSuccessFlag.option(Bool(OUTPUT))
     val resetVector = UInt(INPUT, p(XLen))
->>>>>>> 74fc7c58
   }
 
   val io = new CoreplexIO
