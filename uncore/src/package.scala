package object uncore {
import Chisel._
import Node._
import scala.collection.mutable.Stack

//TODO: Remove these Networking classes from the package object once Scala bug
//SI-3439 is resolved.

implicit def toOption[A](a: A) = Option(a)
<<<<<<< HEAD

case class PhysicalNetworkConfiguration(nEndpoints: Int, idBits: Int)

class PhysicalHeader(implicit conf: PhysicalNetworkConfiguration) extends Bundle {
  val src = UFix(width = conf.idBits)
  val dst = UFix(width = conf.idBits)
}
=======
>>>>>>> 4c1f105c

class PairedDataIO[M <: Data, D <: Data]()(m: => M, d: => D) extends Bundle {
  val meta = new FIFOIO()(m)
  val data = new FIFOIO()(d)
  override def clone = { new PairedDataIO()(m,d).asInstanceOf[this.type] }
}

class PairedArbiterIO[M <: Data, D <: Data](n: Int)(m: => M, d: => D) extends Bundle {
  val in  = Vec(n) { new PairedDataIO()(m,d) }.flip
  val out = new PairedDataIO()(m,d)  
  val meta_chosen = Bits(OUTPUT, log2Up(n)) 
  val data_chosen = Bits(OUTPUT, log2Up(n)) 
  override def clone = { new PairedArbiterIO(n)(m,d).asInstanceOf[this.type] }
}

<<<<<<< HEAD
abstract class PhysicalNetwork(conf: PhysicalNetworkConfiguration) extends Component

class BasicCrossbar[T <: Data](count: Int)(data: => T)(implicit conf: PhysicalNetworkConfiguration) extends PhysicalNetwork(conf) {
=======
class PairedLockingRRArbiter[M <: Data, D <: Data](n: Int, count: Int, needsLock: Option[M => Bool] = None)(meta: => M, data: => D) extends Component {
  require(isPow2(count))
  val io = new PairedArbiterIO(n)(meta,data)
  val locked  = if(count > 1) Reg(resetVal = Bool(false)) else Bool(false)
  val lockIdx = if(count > 1) Reg(resetVal = UFix(n-1)) else UFix(n-1)
  val grant = List.fill(n)(Bool())
  val meta_chosen = Bits(width = log2Up(n))

  val chosen_meta_has_data = needsLock.map(_(io.in(meta_chosen).meta.bits)).getOrElse(Bool(true))
  val valid_meta_has_data = io.in(meta_chosen).meta.valid && chosen_meta_has_data
  val grant_chosen_meta = !(locked && chosen_meta_has_data)
  (0 until n).map(i => io.in(i).meta.ready := grant(i) && grant_chosen_meta && io.out.meta.ready)
  (0 until n).map(i => io.in(i).data.ready := Mux(locked, lockIdx === UFix(i), grant(i) && valid_meta_has_data) && io.out.data.ready)
  io.out.meta.valid := io.in(meta_chosen).meta.valid && grant_chosen_meta
  io.out.data.valid := Mux(locked, io.in(lockIdx).data.valid, io.in(meta_chosen).data.valid && valid_meta_has_data)
  io.out.meta.bits := io.in(meta_chosen).meta.bits
  io.out.data.bits := Mux(locked, io.in(lockIdx).data.bits, io.in(meta_chosen).data.bits)
  io.meta_chosen := meta_chosen
  io.data_chosen := Mux(locked, lockIdx, meta_chosen)

  if(count > 1){
    val cnt = Reg(resetVal = UFix(0, width = log2Up(count)))
    val cnt_next = cnt + UFix(1)
    when(io.out.data.fire()){
      cnt := cnt_next
      when(cnt_next === UFix(0)) {
        locked := Bool(false)
      }
    }
    when(io.out.meta.fire()) {
      when(needsLock.map(_(io.out.meta.bits)).getOrElse(Bool(true))) {
        when(!locked) {
          locked := Bool(true)
          lockIdx := Vec(io.in.map{in => in.meta.fire()}){Bool()}.indexWhere{i: Bool => i} 
        }
      }
    }
  }
  val last_grant = Reg(resetVal = Bits(0, log2Up(n)))
  val ctrl = ArbiterCtrl((0 until n).map(i => io.in(i).meta.valid && UFix(i) > last_grant) ++ io.in.map(_.meta.valid))
  (0 until n).map(i => grant(i) := ctrl(i) && UFix(i) > last_grant || ctrl(i + n))

  var choose = Bits(n-1)
  for (i <- n-2 to 0 by -1)
    choose = Mux(io.in(i).meta.valid, Bits(i), choose)
  for (i <- n-1 to 1 by -1)
    choose = Mux(io.in(i).meta.valid && UFix(i) > last_grant, Bits(i), choose)
  meta_chosen := choose

  when (io.out.meta.fire()) { last_grant := meta_chosen }
}

class PairedCrossbar[M <: Data, D <: Data](count: Int, needsLock: Option[BasicCrossbarIO[M] => Bool] = None)(meta: => M, data: => D)(implicit conf: PhysicalNetworkConfiguration) extends PhysicalNetwork(conf) {
  val io = new Bundle {
    val in  = Vec(conf.nEndpoints){new PairedDataIO()(new BasicCrossbarIO()(meta),new BasicCrossbarIO()(data))}.flip 
    val out = Vec(conf.nEndpoints){new PairedDataIO()(new BasicCrossbarIO()(meta),new BasicCrossbarIO()(data))}
  }

  val metaRdyVecs = List.fill(conf.nEndpoints)(Vec(conf.nEndpoints){Bool()})
  val dataRdyVecs = List.fill(conf.nEndpoints)(Vec(conf.nEndpoints){Bool()})
  val rdyVecs = metaRdyVecs zip dataRdyVecs

  io.out.zip(rdyVecs).zipWithIndex.map{ case ((out, rdys), i) => {
    val rrarb = new PairedLockingRRArbiter(conf.nEndpoints, count, needsLock)(io.in(0).meta.bits.clone, io.in(0).data.bits.clone)
    rrarb.io.in zip io.in zip rdys._1 zip rdys._2 map { case (((arb, in), meta_rdy), data_rdy) => {
      arb.meta.valid := in.meta.valid && (in.meta.bits.header.dst === UFix(i)) 
      arb.meta.bits := in.meta.bits
      meta_rdy := arb.meta.ready && (in.meta.bits.header.dst === UFix(i))
      arb.data.valid := in.data.valid && (in.data.bits.header.dst === UFix(i)) 
      arb.data.bits := in.data.bits
      data_rdy := arb.data.ready && (in.data.bits.header.dst === UFix(i))
    }}
    out <> rrarb.io.out
  }}
  for(i <- 0 until conf.nEndpoints) {
    io.in(i).meta.ready := rdyVecs.map(r => r._1(i)).reduceLeft(_||_)
    io.in(i).data.ready := rdyVecs.map(r => r._2(i)).reduceLeft(_||_)
  }
}

case class PhysicalNetworkConfiguration(nEndpoints: Int, idBits: Int)

class PhysicalHeader(implicit conf: PhysicalNetworkConfiguration) extends Bundle {
  val src = UFix(width = conf.idBits)
  val dst = UFix(width = conf.idBits)
}

abstract class PhysicalNetworkIO[T <: Data]()(data: => T)(implicit conf: PhysicalNetworkConfiguration) extends Bundle {
  val header = (new PhysicalHeader)
  val payload = data
}

class BasicCrossbarIO[T <: Data]()(data: => T)(implicit conf: PhysicalNetworkConfiguration) extends PhysicalNetworkIO()(data)(conf) {
  override def clone = { new BasicCrossbarIO()(data).asInstanceOf[this.type] }
}

abstract class PhysicalNetwork(conf: PhysicalNetworkConfiguration) extends Component

class BasicCrossbar[T <: Data](count: Int = 1)(data: => T)(implicit conf: PhysicalNetworkConfiguration) extends PhysicalNetwork(conf) {
>>>>>>> 4c1f105c
  val io = new Bundle {
    val in  = Vec(conf.nEndpoints){(new FIFOIO){(new BasicCrossbarIO){data}}}.flip 
    val out = Vec(conf.nEndpoints){(new FIFOIO){(new BasicCrossbarIO){data}}}
  }

  val rdyVecs = List.fill(conf.nEndpoints)(Vec(conf.nEndpoints){Bool()})

  io.out.zip(rdyVecs).zipWithIndex.map{ case ((out, rdys), i) => {
    val rrarb = (new LockingRRArbiter(conf.nEndpoints, count)){io.in(0).bits.clone}
    (rrarb.io.in, io.in, rdys).zipped.map{ case (arb, in, rdy) => {
      arb.valid := in.valid && (in.bits.header.dst === UFix(i)) 
      arb.bits := in.bits
      rdy := arb.ready && (in.bits.header.dst === UFix(i))
    }}
    out <> rrarb.io.out
  }}
  for(i <- 0 until conf.nEndpoints) {
    io.in(i).ready := rdyVecs.map(r => r(i)).reduceLeft(_||_)
  }
}

case class LogicalNetworkConfiguration(nEndpoints: Int, idBits: Int, nMasters: Int, nClients: Int)

abstract class LogicalNetwork[TileLinkType <: Bundle](endpoints: Seq[CoherenceAgentRole])(implicit conf: LogicalNetworkConfiguration) extends Component {
  override val io: Vec[TileLinkType]
  val physicalNetworks: Seq[PhysicalNetwork]
  require(endpoints.length == conf.nEndpoints)
}

class LogicalHeader(implicit conf: LogicalNetworkConfiguration) extends Bundle {
  val src = UFix(width = conf.idBits)
  val dst = UFix(width = conf.idBits)
}

object FIFOedLogicalNetworkIOWrapper {
  def apply[T <: Data](in: FIFOIO[T], src: UFix = UFix(0), dst: UFix = UFix(0))(implicit conf: LogicalNetworkConfiguration) = {
    val shim = (new FIFOedLogicalNetworkIOWrapper(src, dst)){ in.bits.clone }
    shim.io.in.valid := in.valid
    shim.io.in.bits := in.bits
    in.ready := shim.io.in.ready
    shim.io.out
  }
}
class FIFOedLogicalNetworkIOWrapper[T <: Data](src: UFix, dst: UFix)(data: => T)(implicit lconf: LogicalNetworkConfiguration) extends Component {
  val io = new Bundle {
    val in = (new FIFOIO){ data }.flip
    val out = (new FIFOIO){(new LogicalNetworkIO){ data }} 
  }
  io.out.valid := io.in.valid
  io.out.bits.payload := io.in.bits
  io.out.bits.header.dst := dst
  io.out.bits.header.src := src
  io.in.ready := io.out.ready
}

object FIFOedLogicalNetworkIOUnwrapper {
  def apply[T <: Data](in: FIFOIO[LogicalNetworkIO[T]])(implicit conf: LogicalNetworkConfiguration) = {
    val shim = (new FIFOedLogicalNetworkIOUnwrapper){ in.bits.payload.clone }
    shim.io.in.valid := in.valid
    shim.io.in.bits := in.bits
    in.ready := shim.io.in.ready
    shim.io.out
  }
}
class FIFOedLogicalNetworkIOUnwrapper[T <: Data]()(data: => T)(implicit lconf: LogicalNetworkConfiguration) extends Component {
  val io = new Bundle {
    val in = (new FIFOIO){(new LogicalNetworkIO){ data }}.flip
    val out = (new FIFOIO){ data }
  }
  io.out.valid := io.in.valid
  io.out.bits := io.in.bits.payload
  io.in.ready := io.out.ready
}

class LogicalNetworkIO[T <: Data]()(data: => T)(implicit conf: LogicalNetworkConfiguration) extends Bundle {
  val header = new LogicalHeader
  val payload = data
  override def clone = { new LogicalNetworkIO()(data).asInstanceOf[this.type] }
}

}<|MERGE_RESOLUTION|>--- conflicted
+++ resolved
@@ -7,16 +7,6 @@
 //SI-3439 is resolved.
 
 implicit def toOption[A](a: A) = Option(a)
-<<<<<<< HEAD
-
-case class PhysicalNetworkConfiguration(nEndpoints: Int, idBits: Int)
-
-class PhysicalHeader(implicit conf: PhysicalNetworkConfiguration) extends Bundle {
-  val src = UFix(width = conf.idBits)
-  val dst = UFix(width = conf.idBits)
-}
-=======
->>>>>>> 4c1f105c
 
 class PairedDataIO[M <: Data, D <: Data]()(m: => M, d: => D) extends Bundle {
   val meta = new FIFOIO()(m)
@@ -32,11 +22,6 @@
   override def clone = { new PairedArbiterIO(n)(m,d).asInstanceOf[this.type] }
 }
 
-<<<<<<< HEAD
-abstract class PhysicalNetwork(conf: PhysicalNetworkConfiguration) extends Component
-
-class BasicCrossbar[T <: Data](count: Int)(data: => T)(implicit conf: PhysicalNetworkConfiguration) extends PhysicalNetwork(conf) {
-=======
 class PairedLockingRRArbiter[M <: Data, D <: Data](n: Int, count: Int, needsLock: Option[M => Bool] = None)(meta: => M, data: => D) extends Component {
   require(isPow2(count))
   val io = new PairedArbiterIO(n)(meta,data)
@@ -136,7 +121,6 @@
 abstract class PhysicalNetwork(conf: PhysicalNetworkConfiguration) extends Component
 
 class BasicCrossbar[T <: Data](count: Int = 1)(data: => T)(implicit conf: PhysicalNetworkConfiguration) extends PhysicalNetwork(conf) {
->>>>>>> 4c1f105c
   val io = new Bundle {
     val in  = Vec(conf.nEndpoints){(new FIFOIO){(new BasicCrossbarIO){data}}}.flip 
     val out = Vec(conf.nEndpoints){(new FIFOIO){(new BasicCrossbarIO){data}}}
